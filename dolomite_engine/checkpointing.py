import json
import logging
import os
import random
from typing import Tuple, Union

import numpy as np
import torch
import torch.distributed as dist
import yaml
from torch.distributed.fsdp import FullOptimStateDictConfig, FullStateDictConfig
from torch.distributed.fsdp import FullyShardedDataParallel as FSDP
from torch.distributed.fsdp import StateDictType
from torch.optim import Optimizer
from torch.optim.lr_scheduler import LambdaLR

from .arguments import ExportArgs, InferenceArgs, TrainingArgs
from .data import ResumableDataLoader
from .enums import DistributedBackend, Mode, TuningMethod
from .model_wrapper import ModelWrapper, get_model
<<<<<<< HEAD
from .utils import (
    ExperimentsTracker,
    ProcessGroupManager,
    load_yaml,
    log_rank_0,
    register_timer,
    run_rank_n,
    string_to_torch_dtype,
)
=======
from .utils import ExperimentsTracker, get_global_rank, load_yaml, log_rank_0, run_rank_n, string_to_torch_dtype
>>>>>>> 040d1eab


_TRAINING_CONFIG_PREFIX = "training_config"
_INFERENCE_CONFIG_PREFIX = "inference_config"


def save_checkpoint(
    args: TrainingArgs,
    model: ModelWrapper,
    optimizer: Optimizer,
    lr_scheduler: LambdaLR,
    train_dataloader: ResumableDataLoader,
    experiments_tracker: ExperimentsTracker,
    iteration: int,
    metadata: dict = None,
) -> None:
    """save checkpoint during training

    Args:
        args (TrainingArgs): arguments for training
        model (ModelWrapper): model to save
        optimizer (Optimizer): optimizer to save
        lr_scheduler (LambdaLR): learning rate scheduler to save
        train_dataloader (DataLoader): train dataloader to save
        experiments_tracker (ExperimentsTracker): experiment tracker to save
        iteration (int): current iteration
        metadata (dict): extra stuff to store

    Raises:
        ValueError: if unexpected distributed backend is found
    """

    distributed_backend = args.distributed_args.distributed_backend
    save_optimizer = args.save_args.save_optimizer

    save_path = _get_base_path(args.save_args.save_path, iteration)
    os.makedirs(save_path, exist_ok=True)

    if distributed_backend == DistributedBackend.deepspeed:
        from deepspeed import DeepSpeedEngine

        assert isinstance(model, DeepSpeedEngine)
        assert save_optimizer

        model.save_checkpoint(args.save_args.save_path, tag=_get_checkpoint_tag(iteration))
    elif distributed_backend == DistributedBackend.torch:
        assert isinstance(model, FSDP)

        # TODO add support for local state dict
        with FSDP.state_dict_type(
            model,
            state_dict_type=StateDictType.FULL_STATE_DICT,
            state_dict_config=FullStateDictConfig(offload_to_cpu=True, rank0_only=True),
            optim_state_dict_config=FullOptimStateDictConfig(offload_to_cpu=True, rank0_only=True),
        ):
            run_rank_n(torch.save)(model.state_dict(), _get_model_path(save_path))

            if save_optimizer:
                run_rank_n(torch.save)(
                    FSDP.optim_state_dict(model=model, optim=optimizer), _get_optimizer_path(save_path)
                )

        run_rank_n(torch.save)(lr_scheduler.state_dict(), _get_lr_scheduler_path(save_path))
    else:
        raise ValueError(f"unexpected distributed_backend ({distributed_backend})")

    rng_state = {
        "random_rng_state": random.getstate(),
        "np_rng_state": np.random.get_state(),
        "torch_rng_state": torch.get_rng_state(),
        "cuda_rng_state": torch.cuda.get_rng_state(),
    }
    rng_state_path = _get_rng_state_path(save_path)
    os.makedirs(os.path.dirname(rng_state_path), exist_ok=True)
    torch.save(rng_state, rng_state_path)

    if train_dataloader is not None:
        dataloader_path = _get_dataloader_path(save_path)
        os.makedirs(os.path.dirname(dataloader_path), exist_ok=True)
        torch.save(train_dataloader.state_dict(), dataloader_path)

    if experiments_tracker is not None:
        run_rank_n(json.dump)(
            experiments_tracker.state_dict(), run_rank_n(open)(_get_experiments_tracker_path(save_path), "w"), indent=4
        )

    if metadata is not None:
        run_rank_n(json.dump)(metadata, run_rank_n(open)(_get_metadata_path(save_path), "w"), indent=4)

    save_args(args, save_path, mode=Mode.training)

    dist.barrier()

    run_rank_n(json.dump)(
        {"latest_checkpointed_iteration": iteration},
        run_rank_n(open)(_get_latest_checkpointed_iterations_path(args.save_args.save_path), "w"),
        indent=4,
    )


def load_checkpoint_for_training(
    args: TrainingArgs,
    model: ModelWrapper,
    optimizer: Optimizer,
    lr_scheduler: LambdaLR,
    train_dataloader: ResumableDataLoader,
) -> Tuple[int, dict]:
    """load checkpoint for training

    Args:
        args (TrainingArgs): arguments for training
        model (ModelWrapper): model to load
        optimizer (Optimizer): optimizer to save
        lr_scheduler (LambdaLR): learning rate scheduler to load
        train_dataloader (ResumableDataLoader): train dataloader to load

    Raises:
        ValueError: if unexpected distributed backend is found

    Returns:
        Tuple[int, dict, dict]: checkpointed iteration, metadata, experiments_tracker state dict
    """

    if args.load_args is None or args.load_args.load_path is None:
        return

    distributed_backend = args.distributed_args.distributed_backend
    load_optimizer = args.load_args.load_optimizer
    load_lr_scheduler = args.load_args.load_lr_scheduler
    load_rng_state = args.load_args.load_rng_state
    load_dataloader_state = args.load_args.load_dataloader_state
    load_experiments_tracker_state = args.load_args.load_experiments_tracker_state
    load_starting_iteration = args.load_args.load_starting_iteration

    iteration = args.load_args.iteration
    if iteration is None:
        iteration = json.load(open(_get_latest_checkpointed_iterations_path(args.load_args.load_path), "r"))[
            "latest_checkpointed_iteration"
        ]

    load_path = _get_base_path(args.load_args.load_path, iteration)

    if distributed_backend == DistributedBackend.deepspeed:
        from deepspeed import DeepSpeedEngine

        assert isinstance(model, DeepSpeedEngine)

        model.load_checkpoint(
            args.load_args.load_path,
            tag=_get_checkpoint_tag(iteration),
            load_optimizer_states=load_optimizer,
            load_lr_scheduler_states=load_lr_scheduler,
        )
    elif distributed_backend == DistributedBackend.torch:
        assert isinstance(model, FSDP)

        # TODO add support for local state dict
        with FSDP.state_dict_type(
            model,
            state_dict_type=StateDictType.FULL_STATE_DICT,
            state_dict_config=FullStateDictConfig(offload_to_cpu=True, rank0_only=False),
            optim_state_dict_config=FullOptimStateDictConfig(offload_to_cpu=True, rank0_only=False),
        ):
            model.load_state_dict(torch.load(_get_model_path(load_path)))

            if load_optimizer:
                optimizer.load_state_dict(
                    FSDP.optim_state_dict_to_load(
                        model=model, optim=optimizer, optim_state_dict=torch.load(_get_optimizer_path(load_path))
                    )
                )

        if load_lr_scheduler:
            lr_scheduler.load_state_dict(torch.load(_get_lr_scheduler_path(load_path)))
    else:
        raise ValueError(f"unexpected distributed_backend ({distributed_backend})")

    if load_rng_state:
        rng_state = torch.load(_get_rng_state_path(load_path))
        random.setstate(rng_state["random_rng_state"])
        np.random.set_state(rng_state["np_rng_state"])
        torch.set_rng_state(rng_state["torch_rng_state"])
        torch.cuda.set_rng_state(rng_state["cuda_rng_state"])

    metadata = None
    if os.path.isfile(_get_metadata_path(load_path)):
        metadata = json.load(open(_get_metadata_path(load_path), "r"))

    if load_dataloader_state and train_dataloader is not None:
        train_dataloader.load_state_dict(torch.load(_get_dataloader_path(load_path)))

    experiments_tracker_json = None
    if load_experiments_tracker_state and os.path.exists(_get_experiments_tracker_path(load_path)):
        experiments_tracker_json = json.load(open(_get_experiments_tracker_path(load_path), "r"))

    if not load_starting_iteration:
        iteration = 0

    return iteration, metadata, experiments_tracker_json


def load_checkpoint_for_inference(
    args: Union[InferenceArgs, ExportArgs], mode: Mode
) -> Tuple[ModelWrapper, TrainingArgs]:
    """load deepspeed checkpoint for inference

    Args:
        args (Union[InferenceArgs, ExportArgs]): arguments
        mode (Mode): training/inference mode
    """

    load_path = args.load_args.load_path
    iteration = args.load_args.iteration

    args_file = os.path.join(_get_base_path(load_path, iteration), f"{_TRAINING_CONFIG_PREFIX}.yml")
    args_from_checkpoint = load_yaml(args_file)

    args_from_checkpoint: TrainingArgs = TrainingArgs(**args_from_checkpoint)

    if args.mixed_precision_args is not None:
        log_rank_0(logging.INFO, "overriding mixed precision args")
        args_from_checkpoint.mixed_precision_args = args.mixed_precision_args

    distributed_backend = args_from_checkpoint.distributed_args.distributed_backend

    model = get_model(args_from_checkpoint, mode)
    model = model.to(model.input_device)

    if distributed_backend == DistributedBackend.deepspeed:
        from deepspeed.utils.zero_to_fp32 import get_fp32_state_dict_from_zero_checkpoint

        state = get_fp32_state_dict_from_zero_checkpoint(load_path, _get_checkpoint_tag(iteration))

        if model.tuning_method == TuningMethod.prompt_tuning:
            model.load_state_dict(state, strict=False)
        elif model.tuning_method in [TuningMethod.pretraining, TuningMethod.full_finetuning]:
            dtype = string_to_torch_dtype(model.dtype)
            for key in list(state.keys()):
                state[key] = state[key].to(dtype)
                # fix for gradient checkpointing
                state[key.replace("._checkpoint_wrapped_module", "")] = state.pop(key)

            model.load_state_dict(state)
    elif distributed_backend == DistributedBackend.torch:
        model.load_state_dict(torch.load(_get_model_path(_get_base_path(load_path, iteration))))
    else:
        raise ValueError(f"unexpected distributed_backend ({args['distributed_args']['distributed_backend']})")

    return model, args_from_checkpoint


@run_rank_n
def save_args(args: Union[TrainingArgs, InferenceArgs], save_path: str, mode: Mode) -> None:
    """saves training args as a json

    Args:
        args (Union[TrainingArgs, InferenceArgs]): arguments for training or inference
        save_path (str): save location on disk
    """

    file_prefix = _TRAINING_CONFIG_PREFIX if mode == Mode.training else _INFERENCE_CONFIG_PREFIX
    save_path = os.path.join(save_path, f"{file_prefix}.yml")
    yaml.dump(args.to_dict(), open(save_path, "w"), indent=2)


def _get_checkpoint_tag(iteration: int) -> str:
    return f"global_step{iteration}"


def _get_base_path(path: str, iteration: int) -> str:
    return os.path.join(path, _get_checkpoint_tag(iteration))


def _get_model_path(path: str) -> str:
    return os.path.join(path, "model.pt")


def _get_optimizer_path(path: str) -> str:
    return os.path.join(path, "optimizer.pt")


def _get_lr_scheduler_path(path: str) -> str:
    return os.path.join(path, "lr_scheduler.pt")


def _get_dataloader_path(path: str) -> str:
    return os.path.join(path, "dataloader", f"dataloader-{ProcessGroupManager.get_global_rank()}.pt")


def _get_rng_state_path(path: str) -> str:
    return os.path.join(path, "rng_state", f"rng_state-{ProcessGroupManager.get_global_rank()}.pt")


def _get_latest_checkpointed_iterations_path(path: str) -> str:
    return os.path.join(path, "latest_checkpointed_iteration.json")


def _get_experiments_tracker_path(path: str) -> str:
    return os.path.join(path, "experiments_tracker.json")


def _get_metadata_path(path: str) -> str:
    return os.path.join(path, "metadata.json")<|MERGE_RESOLUTION|>--- conflicted
+++ resolved
@@ -18,19 +18,7 @@
 from .data import ResumableDataLoader
 from .enums import DistributedBackend, Mode, TuningMethod
 from .model_wrapper import ModelWrapper, get_model
-<<<<<<< HEAD
-from .utils import (
-    ExperimentsTracker,
-    ProcessGroupManager,
-    load_yaml,
-    log_rank_0,
-    register_timer,
-    run_rank_n,
-    string_to_torch_dtype,
-)
-=======
-from .utils import ExperimentsTracker, get_global_rank, load_yaml, log_rank_0, run_rank_n, string_to_torch_dtype
->>>>>>> 040d1eab
+from .utils import ExperimentsTracker, ProcessGroupManager, load_yaml, log_rank_0, run_rank_n, string_to_torch_dtype
 
 
 _TRAINING_CONFIG_PREFIX = "training_config"
