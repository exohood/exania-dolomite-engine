# Copyright (c) 2022, NVIDIA CORPORATION. All rights reserved.

import math
from copy import deepcopy
from typing import Any, List, Optional, Tuple, Type, Union

import numpy
import torch
import torch.distributed
from transformers import AutoTokenizer

from ...utils import ProcessGroupManager
from .blended_dataset import BlendedDataset
from .blended_megatron_dataset_config import BlendedMegatronDatasetConfig
from .indexed_dataset import MMapIndexedDataset
from .megatron_dataset import MegatronDataset
from .utils import Split, normalize


DistributedDataset = Union[BlendedDataset, MegatronDataset, MMapIndexedDataset]


class BlendedMegatronDatasetBuilder(object):
    """Builder class for the BlendedDataset and MegatronDataset classes

    Args:
        cls (Type[MegatronDataset]): The class to instantiate, must inherit from MegatronDataset
        sizes (List[int]): The minimum number of total samples to draw from each split, varies
        with blend
        config (BlendedMegatronDatasetConfig): The config object which informs dataset creation
    """

    def __init__(
        self,
        cls: Type[MegatronDataset],
        sizes: List[int],
        config: BlendedMegatronDatasetConfig,
        tokenizer: AutoTokenizer,
    ):
        self.cls = cls
        self.sizes = sizes
        self.config = config
        self.tokenizer = tokenizer

    def build(self) -> List[Optional[Union[BlendedDataset, MegatronDataset]]]:
        """Build all dataset splits according to the provided blend(s)

        This method is distributed-aware and must be called on all ranks.

        The dataset splits returned can vary according to the config. Supply config.blend and
        config.split to build BlendedDataset and/or MegatronDataset splits from the same
        distribution. Supply config.blend_per_split to build BlendedDataset and/or MegatronDataset
        splits from separate distributions.

        Returns:
            List[Optional[Union[BlendedDataset, MegatronDataset]]]: A list of either
            MegatronDataset or BlendedDataset (or None) per split
        """
        return self._build_blended_dataset_splits()

    def _build_blended_dataset_splits(
        self,
    ) -> List[Optional[Union[BlendedDataset, MegatronDataset]]]:
        """Build all dataset splits according to the provided blend(s)

        See the BlendedMegatronDatasetBuilder.build alias for more information.

        Returns:
            List[Optional[Union[BlendedDataset, MegatronDataset]]]: A list of either
            MegatronDataset or BlendedDataset (or None) per split
        """

        if getattr(self.config, "blend"):
            blend = getattr(self.config, "blend")
            split = getattr(self.config, "split_vector")

            # Blend consists of a single prefix
            if len(blend) == 1:
                return self._build_megatron_dataset_splits(blend[0], split, self.sizes)

            # Blend consists of multiple weights and prefixes
            (
                prefix_per_dataset,
                weight_per_dataset,
                sizes_per_dataset,
            ) = _get_prefixes_weights_and_sizes_for_blend(blend, self.sizes)

            megatron_datasets = [[] for _ in range(len(Split))]

            for i in range(len(prefix_per_dataset)):
                megatron_datasets_split = self._build_megatron_dataset_splits(
                    prefix_per_dataset[i], split, sizes_per_dataset[i]
                )
                for j in range(len(megatron_datasets_split)):
                    megatron_datasets[j].append(megatron_datasets_split[j])

            # Sum over all contributing datasets, per split
            size_per_split = list(map(sum, zip(*sizes_per_dataset)))

            blended_datasets = []

            for i in range(len(megatron_datasets)):
                is_none = map(lambda _: _ is None, megatron_datasets[i])

                if split[i] == 0.0:
                    assert all(is_none)
                    blended_datasets.append(None)
                else:
                    assert all(is_none) or not any(is_none)
                    blended_datasets.append(
                        self._build_generic_dataset(
                            BlendedDataset,
                            datasets=megatron_datasets[i],
                            weights=weight_per_dataset,
                            size=size_per_split[i],
                            config=self.config,
                        )
                    )

            return blended_datasets

        else:
            blended_datasets = []
            for i in range(len(Split)):
                blend = getattr(self.config, "blend_per_split")[i]

                # Blend is not provided
                if not blend:
                    blended_datasets.append(None)
                    continue

                split_spoof = [0.0] * len(Split)
                split_spoof[i] = 1.0
                sizes_spoof = [0] * len(Split)
                sizes_spoof[i] = self.sizes[i]

                # Blend consists of a sigle prefix
                if len(blend) == 1:
                    blended_datasets.append(self._build_megatron_dataset_splits(blend[0], split_spoof, sizes_spoof)[i])

                # Blend consists of multiple weights and prefixes
                else:
                    (
                        prefix_per_dataset,
                        weight_per_dataset,
                        sizes_per_dataset,
                    ) = _get_prefixes_weights_and_sizes_for_blend(blend, sizes_spoof)

                    megatron_datasets = []
                    for j in range(len(prefix_per_dataset)):
                        megatron_datasets.append(
                            self._build_megatron_dataset_splits(
                                prefix_per_dataset[j],
                                split_spoof,
                                sizes_per_dataset[j],
                            )[i]
                        )

                    size_per_split = list(map(sum, zip(*sizes_per_dataset)))

                    blended_datasets.append(
                        self._build_generic_dataset(
                            BlendedDataset,
                            datasets=megatron_datasets,
                            weights=weight_per_dataset,
                            size=size_per_split[i],
                            config=self.config,
                        )
                    )

            return blended_datasets

    def _build_megatron_dataset_splits(
        self,
        path_prefix: str,
        split: List[float],
        sizes: List[int],
    ) -> List[Optional[MegatronDataset]]:
        """Build each MegatronDataset split from a single MMapIndexedDataset

        Args:
            path_prefix (str): The MMapIndexedDataset .bin and .idx file prefix

            split (List[float]): The dataset split ratios (must sum to 1.00)

            sizes (List[int]): The number of total samples to draw from each split

        Returns:
            List[Optional[MegatronDataset]]: The MegatronDatset (or None) per split
        """
        indexed_dataset = self._get_indexed_dataset(path_prefix)

        if indexed_dataset is not None:
            if self.cls.is_split_by_sequence():
                split_idx_bounds = _get_split_indices(split, indexed_dataset.sequence_lengths.shape[0])
            else:
                split_idx_bounds = _get_split_indices(split, indexed_dataset.document_indices.shape[0] - 1)
            split_indices = [
                numpy.arange(
                    start=split_idx_bounds[i],
                    stop=split_idx_bounds[i + 1],
                    step=1,
                    dtype=numpy.int32,
                )
                for i, _ in enumerate(Split)
            ]
        else:
            split_indices = [None for _ in Split]

        megatron_datasets = []
        for i, _split in enumerate(Split):
            if split[i] == 0.0:
                megatron_datasets.append(None)
            else:
                megatron_datasets.append(
                    self._build_generic_dataset(
                        self.cls,
                        indexed_dataset=indexed_dataset,
                        indexed_indices=split_indices[i],
                        num_samples=sizes[i],
                        index_split=_split,
                        tokenizer=self.tokenizer,
                        config=self.config,
                    )
                )

        return megatron_datasets

    def build_dataset_single_split(
        self,
        group_names: List[List[str]],
        split_paths: List[List[str]],
        split_splits: List[List[str]],
        split_weights: List[List[str]],
        data_split: Split,
    ) -> List[Optional[Union[BlendedDataset, MegatronDataset]]]:
        megatron_datasets = []
        data_split_index = data_split.value

        assert len(split_paths) == len(group_names)
        assert len(split_paths) == len(split_splits)
        assert len(split_paths) == len(split_weights)

        for names, paths, splits, weights in zip(group_names, split_paths, split_splits, split_weights):
            assert len(paths) == len(splits)
            assert len(paths) == len(weights)

            if len(paths) == 1:
                assert weights[0] == 1

                dataset = self._build_megatron_dataset_single_split(
                    names[0], paths[0], splits[0], self.sizes[data_split_index], data_split
                )
                megatron_datasets.append(dataset)
            else:
                blend = []
                for w, p in zip(weights, paths):
                    blend.append(w)
                    blend.append(p)

                _, weights, sizes = _get_prefixes_weights_and_sizes_for_blend(blend, self.sizes)

                datasets = []
                for name, path, split, size in zip(names, paths, splits, sizes):
                    dataset = self._build_megatron_dataset_single_split(
                        name, path, split, size[data_split_index], data_split
                    )
                    datasets.append(dataset)

                size_per_split = list(map(sum, zip(*sizes)))

                megatron_datasets.append(
                    self._build_generic_dataset(
                        BlendedDataset,
                        datasets=datasets,
                        weights=weights,
                        size=size_per_split[data_split_index],
                        config=self.config,
                    )
                )

        return megatron_datasets

    def _build_megatron_dataset_single_split(
        self, group_name: str, path_prefix: str, split: str, size: int, data_split: Split
    ) -> List[Optional[MegatronDataset]]:
        indexed_dataset = self._get_indexed_dataset(path_prefix)

        start, end = _parse_split(split)

        modified_config = deepcopy(self.config)
        modified_config.name = group_name
        modified_config.split = split

        split_indices = None
        if indexed_dataset is not None:
            num_elements = (
                indexed_dataset.sequence_lengths.shape[0]
                if self.cls.is_split_by_sequence()
                else indexed_dataset.document_indices.shape[0] - 1
            )
            start = int(start * num_elements)
            end = int(end * num_elements)
            split_indices = numpy.arange(start=start, stop=end, step=1, dtype=numpy.int32)

        megatron_dataset = None
        if start != end:
            megatron_dataset = self._build_generic_dataset(
                self.cls,
                indexed_dataset=indexed_dataset,
                indexed_indices=split_indices,
                num_samples=size,
                index_split=data_split,
                tokenizer=self.tokenizer,
                config=modified_config,
            )

        return megatron_dataset

    def _build_generic_dataset(
        self,
        cls: Type[DistributedDataset],
        **kwargs: Any,
    ) -> Optional[DistributedDataset]:
        """Build the DistributedDataset

        Return None if and only if the underlying MegatronDataset class is not built on the current
        rank and torch.distributed is initialized.

        Args:
            cls (Type[DistributedDataset]): The DistributedDataset class to be built

        Raises:
            Exception: When the dataset constructor raises an OSError

        Returns:
            Optional[DistributedDataset]: The DistributedDataset instantion or None
        """
<<<<<<< HEAD
        if dist.is_initialized():
            rank = ProcessGroupManager.get_global_rank()
            caching_allowed = rank == 0 or (torch.cuda.current_device() == 0 and self.config.node_uses_local_storage)
=======
        if torch.distributed.is_initialized():
            rank = get_global_rank()
            caching_allowed = rank == 0 or (
                rank % torch.cuda.device_count() == 0 and self.config.node_uses_local_storage
            )
>>>>>>> 712c6ce8

            dataset = None

            # First, build on rank 0
            if caching_allowed and self.config.is_built_on_rank:
                try:
                    dataset = cls(**kwargs, caching_allowed=True)
                except OSError as err:
                    log = (
                        f"Failed to write dataset materials to the data cache directory. "
                        + f"Please supply a directory to which you have write access via "
                        + f"the path_to_cache attribute in BlendedMegatronDatasetConfig and "
                        + f"retry. Refer to the preserved traceback above for more information."
                    )
                    raise Exception(log) from err

            torch.distributed.barrier()

            # After, build on other ranks
            if not caching_allowed and self.config.is_built_on_rank:
                dataset = cls(**kwargs, caching_allowed=False)

            return dataset

        return cls(**kwargs, caching_allowed=True)

    def _get_indexed_dataset(self, path_prefix: str) -> Optional[MMapIndexedDataset]:
        indexed_dataset = None
        if not torch.distributed.is_initialized() or self.config.is_built_on_rank:
            indexed_dataset = MMapIndexedDataset(path_prefix, self.cls.is_multimodal())

        return indexed_dataset


def _get_split_indices(split: List[float], num_elements: int) -> List[int]:
    """Determine the document index bounds per split

    Args:
        split (List[float]): The dataset split ratios (must sum to 1.00)

        num_elements (int): The number of elements, e.g. sequences or documents, available for
        the split

    Returns:
        List[int]: The indices for all three splits e.g. [0, 900, 990, 1000] for a 1000-document
        set and a [90.0, 9.0, 1.0] split
    """
    split_indices = [0]
    for split_pct in split:
        split_indices.append(split_indices[-1] + int(round(split_pct * float(num_elements))))
    split_indices[1:] = list(map(lambda _: _ - (split_indices[-1] - num_elements), split_indices[1:]))

    assert len(split_indices) == len(split) + 1
    assert split_indices[-1] == num_elements

    return split_indices


def _get_prefixes_weights_and_sizes_for_blend(
    blend: List[str], target_num_samples_per_split: List[int]
) -> Tuple[List[str], List[float], List[List[int]]]:
    """Determine the contribution of the MegatronDataset splits to the BlendedDataset splits

    Args:
        blend (List[str]): e.g. ["30", "path/to/dataset_1_prefix", "70",
        "path/to/dataset_2_prefix"]

        target_num_samples_per_split (List[int]): The number of samples to target for each
        BlendedDataset split

    Returns:
        Tuple[List[str], List[float], List[List[int]]]: The prefix strings e.g.
        ["path/to/dataset_1_prefix", "path/to/dataset_2_prefix"], the normalized weights e.g.
        [0.3, 0.7], and the number of samples to request per MegatronDataset per split
    """
    weights, prefixes = zip(*[(float(blend[i]), blend[i + 1].strip()) for i in range(0, len(blend), 2)])

    weights = normalize(weights)

    # Use 0.5% target margin to ensure we satiate the network
    sizes_per_dataset = [
        [int(math.ceil(target_num_samples * weight * 1.005)) for target_num_samples in target_num_samples_per_split]
        for weight in weights
    ]

    return prefixes, weights, sizes_per_dataset


def _parse_split(start_end: str) -> Tuple[float]:
    start, end = start_end.split(":")
    start = float(start)
    end = float(end)

    return start, end<|MERGE_RESOLUTION|>--- conflicted
+++ resolved
@@ -336,17 +336,9 @@
         Returns:
             Optional[DistributedDataset]: The DistributedDataset instantion or None
         """
-<<<<<<< HEAD
-        if dist.is_initialized():
+        if torch.distributed.is_initialized():
             rank = ProcessGroupManager.get_global_rank()
             caching_allowed = rank == 0 or (torch.cuda.current_device() == 0 and self.config.node_uses_local_storage)
-=======
-        if torch.distributed.is_initialized():
-            rank = get_global_rank()
-            caching_allowed = rank == 0 or (
-                rank % torch.cuda.device_count() == 0 and self.config.node_uses_local_storage
-            )
->>>>>>> 712c6ce8
 
             dataset = None
 
