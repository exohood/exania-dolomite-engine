import logging
from typing import List, Union

import torch
from transformers import AutoConfig, AutoTokenizer
from transformers.integrations import HfDeepSpeedConfig

from ..arguments import ExportArgs, InferenceArgs, TrainingArgs
from ..enums import AttentionImplementation, DistributedBackend, GradientCheckpointingMethod, LossMask, Mode
from ..hf_models import is_custom_model
from ..hf_models.modeling_utils import is_glu
from ..utils import ProcessGroupManager, log_rank_0, string_to_torch_dtype


class ModelWrapper(torch.nn.Module):
    """Model class which wraps any HuggingFace model"""

    def __init__(self, args: Union[TrainingArgs, InferenceArgs, ExportArgs], mode: Mode):
        """initializes a Model wrapper for a HuggingFace model

        Args:
            args (Union[TrainingArgs, InferenceArgs, ExportArgs]): arguments based on training / inference mode
            mode (Mode): training / inference mode for running the program
        """

        super().__init__()

        self.mode = mode
        self.model_name = args.model_args.model_name
        self.model_class = args.model_args.model_class
        self.gradient_checkpointing_method = args.distributed_args.gradient_checkpointing_method
        self.gradient_checkpointing_args = args.distributed_args.gradient_checkpointing_args
        self.efficient_initialization = args.model_args.efficient_initialization
        self.tuning_method = args.tuning_args.tuning_method
        self.dtype = args.mixed_precision_args.dtype
        self.reset_attention_mask = args.model_args.reset_attention_mask
        self.reset_position_ids = args.model_args.reset_position_ids
        self.attention_implementation = args.model_args.attention_implementation
        self.use_padding_free_transformer = args.model_args.use_padding_free_transformer

        self.distributed_backend = None
        self.stage = None
        if self.mode == Mode.training:
            self.distributed_backend = args.distributed_args.distributed_backend
            self.stage = args.distributed_args.stage

        self._setup_input_device()

        self._setup_config(args)
        self.tie_word_embeddings = self.config.tie_word_embeddings
        self.is_encoder_decoder = self.config.is_encoder_decoder

        if self.use_padding_free_transformer:
            assert is_custom_model(
                self.model_class, self.config.model_type
            ), "padding free transformer is not supported with the specified model"

            assert (
                self.attention_implementation == AttentionImplementation.flash_attention_2
            ), "padding free transformer only works with flash attention"

        self._setup_tokenizer(args)
        self._setup_model(args)

        self.loss_mask = None
        if self.mode == Mode.training:
            self.loss_mask = args.training_parameters.loss_mask
            if self.is_encoder_decoder:
                assert (
                    self.loss_mask == LossMask.output_only
                ), "only output_only loss mask is supported with encoder decoder models"

        if self.mode == Mode.training:
            neft_alpha = args.research_args.neft_alpha
            if neft_alpha is not None and neft_alpha > 0:
                self._override_embedding_forward_with_neft_forward(neft_alpha)

        additional_special_tokens = args.tokenizer_args.additional_special_tokens
        if additional_special_tokens is not None and len(additional_special_tokens) > 0:
            original_vocab_size = len(self.tokenizer)

            self.tokenizer.add_special_tokens({"additional_special_tokens": additional_special_tokens})
            log_rank_0(logging.INFO, f"added {len(additional_special_tokens)} tokens")

            if len(self.tokenizer) != original_vocab_size:
                self.model.resize_token_embeddings(len(self.tokenizer))

    def generate(self, batch: dict, generate_kwargs: dict) -> List[str]:
        """generate function for a batch

        Args:
            batch (dict): a dict of key, value pairs for a batch
            generate_kwargs (dict): generate kwargs for the batch

        Returns:
            List[str]: list of generated text. input is trimmed from the generated text
        """

        if self.use_padding_free_transformer:
            raise NotImplementedError("padding free transformer doesn't support generation")

        for i in batch:
            batch[i] = batch[i].to(self.input_device)

        generated = self.model.generate(**batch, **generate_kwargs, eos_token_id=self.eos_token_id)

        if not self.is_encoder_decoder:
            generated = generated[:, batch["input_ids"].shape[1] :]

        # add 1 since eos token to also count eos in generated tokens
        num_generated_tokens = ((generated != self.eos_token_id).sum(dim=-1) + 1).tolist()
        generated_text = self.tokenizer.batch_decode(generated, skip_special_tokens=True)

        return generated_text, num_generated_tokens

    def get_model_tflops(self, batch_size: int, sequence_length: int) -> None:
        if not is_custom_model(self.model_class, self.config.model_type):
            return 0

        b = batch_size
        s = sequence_length
        h = self.config.n_embd
        f = self.config.n_inner
        n = self.config.n_head
        k = self.config.num_key_value_heads
        l = self.config.n_layer
        v = self.config.vocab_size

        mlp_flops = 4 * b * s * h * f
        if is_glu(self.config.activation_function):
            mlp_flops += 2 * b * s * h * f

        attention_flops = 4 * b * s * h * (h * (1 + k / n) + s)

        forward_flops = attention_flops + mlp_flops

        if self.gradient_checkpointing_method == GradientCheckpointingMethod.block:
            num_layers_checkpointed = l // self.gradient_checkpointing_args.get("checkpoint_every", 1)
            fraction_of_layers_checkpointed = num_layers_checkpointed / l
            backward_flops = (2 + fraction_of_layers_checkpointed) * forward_flops
        else:
            backward_flops = 2 * forward_flops

        model_flops = l * (forward_flops + backward_flops)
        model_flops += 6 * b * s * h * v
        model_flops /= 10**12

        return model_flops

    def _override_embedding_forward_with_neft_forward(self, neft_alpha: float):
        if not hasattr(self.model, "get_input_embeddings"):
            raise Exception(
                "`get_input_embeddings` is not implemented for this model so its not possible to inject noise to input"
                " embeddings. Please implement `get_input_embeddings` ot set `neft_alpha` to None"
            )

        original_forward = self.model.get_input_embeddings().forward

        def _noisy_forward(x: torch.Tensor):
            x = original_forward(x)

            # to check if we are in eval mode we use self.training instead of self.model.training
            if self.training:
                mag_norm = neft_alpha / torch.sqrt(torch.tensor(torch.numel(x)))
                return x + torch.zeros_like(x).uniform_(-mag_norm, mag_norm)

            return x

        # overrides the forward function of torch.nn.Embedding
        self.model.get_input_embeddings().forward = _noisy_forward

    def _setup_input_device(self) -> None:
        if self.mode == Mode.training:
            self.input_device = torch.cuda.current_device()
        else:
            self.input_device = 0
            if not torch.cuda.is_available():
                log_rank_0(logging.WARN, "no CUDA device found, running on CPU")
                self.input_device = "cpu"

    def save_pretrained(self, save_path: str) -> None:
        self.tokenizer.save_pretrained(save_path, legacy_format=False)
        self.model.save_pretrained(save_path)

    def _setup_config(self, args: Union[TrainingArgs, InferenceArgs, ExportArgs]) -> None:
        if self.model_name is None:
            self.config = AutoConfig.for_model(**args.model_args.pretrained_config)
        else:
            self.config = AutoConfig.from_pretrained(
                self.model_name, trust_remote_code=args.model_args.trust_remote_code
            )
        log_rank_0(logging.INFO, self.config)

    def _setup_tokenizer(self, args: Union[TrainingArgs, InferenceArgs, ExportArgs]) -> None:
        tokenizer_name = args.tokenizer_args.tokenizer_name if self.model_name is None else self.model_name
        assert tokenizer_name is not None, "pass a tokenizer"

        self.tokenizer = AutoTokenizer.from_pretrained(tokenizer_name)
        self.eos_token_id = self.tokenizer.eos_token_id

    def _setup_model(self, args: Union[TrainingArgs, InferenceArgs, ExportArgs]) -> None:
        if self.model_name is None:
            model_kwargs = {"config": self.config}
        else:
            model_kwargs = {
                "pretrained_model_name_or_path": self.model_name,
                "trust_remote_code": args.model_args.trust_remote_code,
            }

        if self.attention_implementation is not None:
            model_kwargs["attn_implementation"] = self.attention_implementation.value
        if self.use_padding_free_transformer:
            model_kwargs["use_padding_free_transformer"] = True

        def _get_model(**extras):
            return (
                self.model_class.from_config(**model_kwargs, **extras)
                if self.model_name is None
                else self.model_class.from_pretrained(**model_kwargs, **extras)
            )

        if self.mode == Mode.training:
            if self.distributed_backend == DistributedBackend.deepspeed:
                if self.efficient_initialization:
                    from ..distributed import get_deepspeed_config

                    self.deepspeed_config = HfDeepSpeedConfig(get_deepspeed_config(args))

                self.model = _get_model()
            elif self.distributed_backend == DistributedBackend.torch:
                if self.efficient_initialization:
                    if self.model_name is None:
                        with torch.device("meta"):
                            self.model = _get_model()
                    else:
<<<<<<< HEAD
                        if ProcessGroupManager.get_global_rank() == 0:
                            self.model = (
                                _get_model() if self.initialize_on_cpu else _get_model(device_map=self.input_device)
                            )
                        else:
                            with torch.device("meta"):
=======
                        if is_custom_model(self.model_class, self.config.model_type):
                            if get_global_rank() == 0:
>>>>>>> 0bc38a93
                                self.model = _get_model()
                            else:
                                with torch.device("meta"):
                                    self.model = _get_model()
                        else:
                            self.model = _get_model(low_cpu_mem_usage=True)
                else:
                    self.model = _get_model()
        else:
            if self.dtype == "fp8":
                log_rank_0(logging.WARN, "dtype fp8 was passed but loading model in fp16")
                torch_dtype = torch.float16
            else:
                torch_dtype = string_to_torch_dtype(self.dtype)

            self.model = _get_model(device_map=self.input_device, torch_dtype=torch_dtype)

        num_parameters = 0
        for param in self.model.parameters():
            num_parameters += param.numel()

        log_rank_0(logging.INFO, f"num parameters in the model = {num_parameters:,}")<|MERGE_RESOLUTION|>--- conflicted
+++ resolved
@@ -233,17 +233,8 @@
                         with torch.device("meta"):
                             self.model = _get_model()
                     else:
-<<<<<<< HEAD
-                        if ProcessGroupManager.get_global_rank() == 0:
-                            self.model = (
-                                _get_model() if self.initialize_on_cpu else _get_model(device_map=self.input_device)
-                            )
-                        else:
-                            with torch.device("meta"):
-=======
                         if is_custom_model(self.model_class, self.config.model_type):
-                            if get_global_rank() == 0:
->>>>>>> 0bc38a93
+                            if ProcessGroupManager.get_global_rank() == 0:
                                 self.model = _get_model()
                             else:
                                 with torch.device("meta"):
